// Copyright 2017 Google Inc.
//
// Licensed under the Apache License, Version 2.0 (the "License");
// you may not use this file except in compliance with the License.
// You may obtain a copy of the License at
//
//      http://www.apache.org/licenses/LICENSE-2.0
//
// Unless required by applicable law or agreed to in writing, software
// distributed under the License is distributed on an "AS IS" BASIS,
// WITHOUT WARRANTIES OR CONDITIONS OF ANY KIND, either express or implied.
// See the License for the specific language governing permissions and
// limitations under the License.
//
////////////////////////////////////////////////////////////////////////////////

// Package awskms provides integration with the AWS Cloud KMS.
package awskms

import (
	"encoding/hex"
	"errors"
	"strings"

	"github.com/aws/aws-sdk-go/aws"
	"github.com/aws/aws-sdk-go/service/kms"
	"github.com/aws/aws-sdk-go/service/kms/kmsiface"
)

// AWSAEAD represents a AWS KMS service to a particular URI.
type AWSAEAD struct {
	keyURI string
	kms    kmsiface.KMSAPI
}

// newAWSAEAD returns a new AWS KMS service.
// keyURI must have the following format: 'arn:<partition>:kms:<region>:[:path]'.
// See http://docs.aws.amazon.com/general/latest/gr/aws-arns-and-namespaces.html.
func newAWSAEAD(keyURI string, kms kmsiface.KMSAPI) *AWSAEAD {
	return &AWSAEAD{
		keyURI: keyURI,
		kms:    kms,
	}
}

// Encrypt AEAD encrypts the plaintext data and uses addtionaldata from authentication.
func (a *AWSAEAD) Encrypt(plaintext, additionalData []byte) ([]byte, error) {
	ad := hex.EncodeToString(additionalData)
	req := &kms.EncryptInput{
		KeyId:             aws.String(a.keyURI),
		Plaintext:         plaintext,
		EncryptionContext: map[string]*string{"additionalData": &ad},
	}
	if ad == "" {
		req = &kms.EncryptInput{
			KeyId:     aws.String(a.keyURI),
			Plaintext: plaintext,
		}
	}
	resp, err := a.kms.Encrypt(req)
	if err != nil {
		return nil, err
	}

	return resp.CiphertextBlob, nil
}

// Decrypt AEAD decrypts the data and verified the additional data.
func (a *AWSAEAD) Decrypt(ciphertext, additionalData []byte) ([]byte, error) {
	ad := hex.EncodeToString(additionalData)
	req := &kms.DecryptInput{
		KeyId:             aws.String(a.keyURI),
		CiphertextBlob:    ciphertext,
		EncryptionContext: map[string]*string{"additionalData": &ad},
	}
	if ad == "" {
		req = &kms.DecryptInput{
			CiphertextBlob: ciphertext,
		}
	}
	resp, err := a.kms.Decrypt(req)
	if err != nil {
		return nil, err
	}
<<<<<<< HEAD
	// In AwsKmsAead.decrypt() it is important to check the returned KeyId against the one
	// previously configured. If we don't do this, the possibility exists for the ciphertext to
	// be replaced by one under a key we don't control/expect, but do have decrypt permissions
	// on.
	// The check is disabled if keyARN is not in key ARN format.
	// See https://docs.aws.amazon.com/kms/latest/developerguide/concepts.html#key-id.
=======
>>>>>>> dd72efcb
	if isKeyArnFormat(a.keyURI) && strings.Compare(*resp.KeyId, a.keyURI) != 0 {
		return nil, errors.New("decryption failed: wrong key id")
	}
	return resp.Plaintext, nil
}

<<<<<<< HEAD
/** Returns {@code true} if {@code keyArn} is in key ARN format. */
func isKeyArnFormat(keyArn string) bool {
	tokens := strings.Split(keyArn, ":")
=======
// isKeyArnFormat returns true if the keyURI is the KMS Key ARN format; false otherwise.
func isKeyArnFormat(keyURI string) bool {
	tokens := strings.Split(keyURI, ":")
>>>>>>> dd72efcb
	return len(tokens) == 6 && strings.HasPrefix(tokens[5], "key/")
}<|MERGE_RESOLUTION|>--- conflicted
+++ resolved
@@ -66,6 +66,15 @@
 }
 
 // Decrypt AEAD decrypts the data and verified the additional data.
+//
+// Returns an error if the KeyId field in the response does not match the KeyURI 
+// provided when creating the client. If we don't do this, the possibility exists
+// for the ciphertext to be replaced by one under a key we don't control/expect, 
+// but do have decrypt permissions on.
+//
+// This check is disabled if AWESAEAD.keyURI is not in key ARN format.
+//
+// See https://docs.aws.amazon.com/kms/latest/developerguide/concepts.html#key-id.
 func (a *AWSAEAD) Decrypt(ciphertext, additionalData []byte) ([]byte, error) {
 	ad := hex.EncodeToString(additionalData)
 	req := &kms.DecryptInput{
@@ -82,29 +91,14 @@
 	if err != nil {
 		return nil, err
 	}
-<<<<<<< HEAD
-	// In AwsKmsAead.decrypt() it is important to check the returned KeyId against the one
-	// previously configured. If we don't do this, the possibility exists for the ciphertext to
-	// be replaced by one under a key we don't control/expect, but do have decrypt permissions
-	// on.
-	// The check is disabled if keyARN is not in key ARN format.
-	// See https://docs.aws.amazon.com/kms/latest/developerguide/concepts.html#key-id.
-=======
->>>>>>> dd72efcb
-	if isKeyArnFormat(a.keyURI) && strings.Compare(*resp.KeyId, a.keyURI) != 0 {
+  if isKeyArnFormat(a.keyURI) && strings.Compare(*resp.KeyId, a.keyURI) != 0 {
 		return nil, errors.New("decryption failed: wrong key id")
 	}
 	return resp.Plaintext, nil
 }
 
-<<<<<<< HEAD
-/** Returns {@code true} if {@code keyArn} is in key ARN format. */
-func isKeyArnFormat(keyArn string) bool {
-	tokens := strings.Split(keyArn, ":")
-=======
 // isKeyArnFormat returns true if the keyURI is the KMS Key ARN format; false otherwise.
 func isKeyArnFormat(keyURI string) bool {
 	tokens := strings.Split(keyURI, ":")
->>>>>>> dd72efcb
 	return len(tokens) == 6 && strings.HasPrefix(tokens[5], "key/")
 }