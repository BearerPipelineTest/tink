--- conflicted
+++ resolved
@@ -22,11 +22,6 @@
 
 class VerifiedJwt:
   """A decoded and verified JSON Web Token (JWT).
-
-<<<<<<< HEAD
-  A VerifiedJwt is returned as the result of a successfully verification of a
-  MACed or signed compact JWT token.
-=======
   A new instance of this class is returned as the result of a sucessfully
   verification of a MACed or signed compact JWT.
 
@@ -35,7 +30,6 @@
   These headers are checked when the signature is verified and should not be
   read by the user. This ensures that the key can be changed without any changes
   to the user code.
->>>>>>> dd4a2ec7
   """
 
   def __new__(cls):
